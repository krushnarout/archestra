import React from 'react';
import ReactDOM from 'react-dom/client';
<<<<<<< HEAD
import App from './App';
=======

import { App } from './App';
>>>>>>> 7663fba3

import './index.css';

console.log('👋 This message is being logged by "renderer.ts", included via Vite');

const root = ReactDOM.createRoot(document.getElementById('root')!);
root.render(
  <React.StrictMode>
    <App />
  </React.StrictMode>
);<|MERGE_RESOLUTION|>--- conflicted
+++ resolved
@@ -1,11 +1,6 @@
 import React from 'react';
 import ReactDOM from 'react-dom/client';
-<<<<<<< HEAD
 import App from './App';
-=======
-
-import { App } from './App';
->>>>>>> 7663fba3
 
 import './index.css';
 
